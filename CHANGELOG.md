<<<<<<< HEAD
# rc: micro bump

- No code changes from 0.4.2. Attempting to fix automated upload to PyPI.

# wwt_data_formats 0.4.2 (2020-09-28)

- Convert to Cranko for release automation! And Codecov.io for coverage
  reporting, and Azure Pipelines for CI.
- HTTP hacks to try to get the server test to succeed reliably on CI.

# 0.4.1 (2020-Sep-18)
=======
# See elsewhere for changelog
>>>>>>> 7e46afdb

This project’s release notes are curated from the Git history of its main
branch. You can find them by looking at [the version of this file on the
`release` branch][branch] or the [GitHub release history][gh-releases].

<<<<<<< HEAD
# 0.4.0 (2020-Sep-15)

- Add a bunch of CLI documentation.
- No code changes.


# 0.3.0 (2020-Jul-30)

- Add `wwtdatatool serve` to locally serve WTML files with on-the-fly URL
  rewriting.
- Add `wwtdatatool wtml rewrite-urls` to allow you to take a WTML file with
  relative URLs and convert them into absolute ones.
- `wwtdatatool cabinet unpack`: copy with cabinet files whose paths begin with a
  leading slash (as in the default WWT installer `datafiles.cabinet` file).
- In `wwt_data_formats.layers`, support WWTL files where the data assets are not
  necessarily placed in a subdirectory named for the layer ID (observed in the
  wild).
- In `wwt_data_formats.imageset`, copy with WCS PC matrices that have non-unity
  determinants (also observed in the wild).


# 0.2.0 (2020-Jun-17)

- Clarify that the `requests` package is now always required.
- Add `wwt_data_formats.layers` for dealing with WWTL layer-export files.


# 0.1.3 (2020-Jun-06)

- Add a CLI tool, `wwtdatatool`, to provide interfaces to certain low-level
  operations
- Add some infrastructure to support walking of trees of folders with on-the-fly
  downloads as needed.
- Support the Imageset::reference_frame attribute
- Support Communities metadata
- Fix the test suite for Python 3.8


# 0.1.2 (2020-Mar-20)

- Fix roundtripping of imagesets with a non-empty QuadTreeMap, and add a few
  more attributes on the `<ImageSet>` type.
- Fix loading of XML files missing attributes that we expected to see.
- Allow "Tangent" as an alias for "Tan" when deserializing ProjectionType
  enums.
- Add `to_xml_string()` and `write_xml()` convenience methods on the
  LockedXmlTraits class that's a base class for most of our data types.


# 0.1.1 (2020-Mar-17)

- Fix `wwt_data_formats.imageset.ImageSet.set_position_from_wcs()` for the new
  metadata scheme.


# 0.1.0 (2020-Mar-17)

- Massive infrastructure rebuild. We now use traitlets and have a framework
  for XML serialization, rather than a bunch of boilerplate code. We can
  now deserialize folders and their contents.


# 0.0.2 (2020-Feb-05)

- Document the FileCabinet support
- Work with FITS files that have `CDELT{1,2}` but not `PC1_1` and `PC2_2`.
- Removed Python 2.7 from the CI.


# 0.0.1 (2019-Dec-04)

- First version
=======
[branch]: https://github.com/WorldWideTelescope/wwt_data_formats/blob/release/CHANGELOG.md
[gh-releases]: https://github.com/WorldWideTelescope/wwt_data_formats/releases
>>>>>>> 7e46afdb
<|MERGE_RESOLUTION|>--- conflicted
+++ resolved
@@ -1,7 +1,13 @@
-<<<<<<< HEAD
 # rc: micro bump
 
+- Still no code changes from 0.4.2-0.4.3. Attempting to fix automated upload to
+  PyPI.
+
+
+# wwt_data_formats 0.4.3 (2020-09-28)
+
 - No code changes from 0.4.2. Attempting to fix automated upload to PyPI.
+
 
 # wwt_data_formats 0.4.2 (2020-09-28)
 
@@ -9,16 +15,12 @@
   reporting, and Azure Pipelines for CI.
 - HTTP hacks to try to get the server test to succeed reliably on CI.
 
+
 # 0.4.1 (2020-Sep-18)
-=======
-# See elsewhere for changelog
->>>>>>> 7e46afdb
 
-This project’s release notes are curated from the Git history of its main
-branch. You can find them by looking at [the version of this file on the
-`release` branch][branch] or the [GitHub release history][gh-releases].
+- Fix the test suite on Windows (hopefully).
 
-<<<<<<< HEAD
+
 # 0.4.0 (2020-Sep-15)
 
 - Add a bunch of CLI documentation.
@@ -90,8 +92,4 @@
 
 # 0.0.1 (2019-Dec-04)
 
-- First version
-=======
-[branch]: https://github.com/WorldWideTelescope/wwt_data_formats/blob/release/CHANGELOG.md
-[gh-releases]: https://github.com/WorldWideTelescope/wwt_data_formats/releases
->>>>>>> 7e46afdb
+- First version