<<<<<<< HEAD
=======
# rc: micro bump

- Start supporting glob arguments on Windows. It turns out that you have
  to implement this manually.


>>>>>>> 050047cd
# wwt_data_formats 0.9.0 (2021-02-04)

- Add `wwtdatatool wtml transfer-astrometry` for helping transfer refined
  astrometry between different WTML variants.
- Remove CLI foo from the API docs


# wwt_data_formats 0.8.0 (2020-12-05)

- Add a `wwtdatatool preview` command, as suggested by @astrofrog.


# wwt_data_formats 0.7.0 (2020-12-03)

- Add a `wwtdatatool wtml report` command to report on the metadata contents
  of single-dataset WTML files. This is a bit of a hack intended for use in
  Toasty pipelines, but it might become more general.
- Improve support for open-ended annotation attributes in datasets.
  Specifically, add `Annotation` and `Description` in places, and note that
  `Description` in ImageSets isn't wired up in the apps and so should be
  avoided.
- Fix calculation of image centers when setting up WWT metadata based on a
  WCS data structure. I had the X and Y swapped, like a chump.


# wwt_data_formats 0.6.0 (2020-11-17)

- Add `wwtdatatool wtml rewrite-disk` to transform a "relative" WTML file to one
  containing on-disk file paths, to ease testing with the Windows desktop app.
- Fix XML files created on Windows to be sure that they specify UTF-8 encoding,
  not CP-1252.


# wwt_data_formats 0.5.0 (2020-10-12)

- Add a `wwtdatatool wtml merge` subcommand to ease the creation of "index" WTML
  files from single-dataset WTMLs.


# wwt_data_formats 0.4.6 (2020-10-05)

- Try to always read and write files with UTF-8 encoding, accepting Windows Byte
  Order Markers (BOMs) when present.


# wwt_data_formats 0.4.5 (2020-10-01)

- Wire up the AltUrl property of ImageSets
- In the CLI, group WTML tree commands under `tree` subcommand
- Report AltUrls in `tree print-image-urls`
- Add `tree print-dem-urls`


# wwt_data_formats 0.4.4 (2020-09-28)

- Still no code changes from 0.4.2-0.4.3. Attempting to fix automated upload to
  PyPI.


# wwt_data_formats 0.4.3 (2020-09-28)

- No code changes from 0.4.2. Attempting to fix automated upload to PyPI.


# wwt_data_formats 0.4.2 (2020-09-28)

- Convert to Cranko for release automation! And Codecov.io for coverage
  reporting, and Azure Pipelines for CI.
- HTTP hacks to try to get the server test to succeed reliably on CI.


# 0.4.1 (2020-Sep-18)

- Fix the test suite on Windows (hopefully).


# 0.4.0 (2020-Sep-15)

- Add a bunch of CLI documentation.
- No code changes.


# 0.3.0 (2020-Jul-30)

- Add `wwtdatatool serve` to locally serve WTML files with on-the-fly URL
  rewriting.
- Add `wwtdatatool wtml rewrite-urls` to allow you to take a WTML file with
  relative URLs and convert them into absolute ones.
- `wwtdatatool cabinet unpack`: copy with cabinet files whose paths begin with a
  leading slash (as in the default WWT installer `datafiles.cabinet` file).
- In `wwt_data_formats.layers`, support WWTL files where the data assets are not
  necessarily placed in a subdirectory named for the layer ID (observed in the
  wild).
- In `wwt_data_formats.imageset`, copy with WCS PC matrices that have non-unity
  determinants (also observed in the wild).


# 0.2.0 (2020-Jun-17)

- Clarify that the `requests` package is now always required.
- Add `wwt_data_formats.layers` for dealing with WWTL layer-export files.


# 0.1.3 (2020-Jun-06)

- Add a CLI tool, `wwtdatatool`, to provide interfaces to certain low-level
  operations
- Add some infrastructure to support walking of trees of folders with on-the-fly
  downloads as needed.
- Support the Imageset::reference_frame attribute
- Support Communities metadata
- Fix the test suite for Python 3.8


# 0.1.2 (2020-Mar-20)

- Fix roundtripping of imagesets with a non-empty QuadTreeMap, and add a few
  more attributes on the `<ImageSet>` type.
- Fix loading of XML files missing attributes that we expected to see.
- Allow "Tangent" as an alias for "Tan" when deserializing ProjectionType
  enums.
- Add `to_xml_string()` and `write_xml()` convenience methods on the
  LockedXmlTraits class that's a base class for most of our data types.


# 0.1.1 (2020-Mar-17)

- Fix `wwt_data_formats.imageset.ImageSet.set_position_from_wcs()` for the new
  metadata scheme.


# 0.1.0 (2020-Mar-17)

- Massive infrastructure rebuild. We now use traitlets and have a framework
  for XML serialization, rather than a bunch of boilerplate code. We can
  now deserialize folders and their contents.


# 0.0.2 (2020-Feb-05)

- Document the FileCabinet support
- Work with FITS files that have `CDELT{1,2}` but not `PC1_1` and `PC2_2`.
- Removed Python 2.7 from the CI.


# 0.0.1 (2019-Dec-04)

- First version<|MERGE_RESOLUTION|>--- conflicted
+++ resolved
@@ -1,12 +1,9 @@
-<<<<<<< HEAD
-=======
-# rc: micro bump
+# wwt_data_formats 0.9.1 (2021-02-09)
 
 - Start supporting glob arguments on Windows. It turns out that you have
   to implement this manually.
 
 
->>>>>>> 050047cd
 # wwt_data_formats 0.9.0 (2021-02-04)
 
 - Add `wwtdatatool wtml transfer-astrometry` for helping transfer refined
